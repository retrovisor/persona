--- conflicted
+++ resolved
@@ -117,11 +117,7 @@
     })()
   }, []) // Effect depends on user data
 
-<<<<<<< HEAD
   const handleTweetAnalysis = async (props: { username: string; full: boolean }) => {
-=======
-  const handleTweetAnalysis = async (props: { tweets: string; profilePicture: string; profileInfo: string; username: string }) => {
->>>>>>> feacd53a
     const response = await fetch('/api/wordware', {
       method: 'POST',
       headers: {
