{
  "version": "7",
  "dialect": "postgresql",
  "entries": [
    {
      "idx": 0,
      "version": "7",
      "when": 1721277187566,
      "tag": "0000_low_fixer",
      "breakpoints": true
    },
    {
      "idx": 1,
      "version": "7",
      "when": 1721289143241,
      "tag": "0001_reflective_silhouette",
      "breakpoints": true
    },
    {
      "idx": 2,
      "version": "7",
      "when": 1721292157848,
      "tag": "0002_volatile_wallow",
      "breakpoints": true
    },
    {
      "idx": 3,
      "version": "7",
      "when": 1721449535431,
      "tag": "0003_milky_wallflower",
      "breakpoints": true
    },
    {
      "idx": 4,
      "version": "7",
      "when": 1722380483012,
      "tag": "0004_low_scarlet_spider",
      "breakpoints": true
    },
    {
      "idx": 5,
      "version": "7",
      "when": 1722388692434,
      "tag": "0005_yielding_psylocke",
      "breakpoints": true
    },
    {
      "idx": 6,
      "version": "7",
<<<<<<< HEAD
      "when": 1722396698051,
      "tag": "0006_milky_kang",
=======
      "when": 1722402144865,
      "tag": "0006_spotty_shard",
>>>>>>> 9de601c4
      "breakpoints": true
    }
  ]
}<|MERGE_RESOLUTION|>--- conflicted
+++ resolved
@@ -47,13 +47,8 @@
     {
       "idx": 6,
       "version": "7",
-<<<<<<< HEAD
-      "when": 1722396698051,
-      "tag": "0006_milky_kang",
-=======
       "when": 1722402144865,
       "tag": "0006_spotty_shard",
->>>>>>> 9de601c4
       "breakpoints": true
     }
   ]
