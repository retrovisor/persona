'use server'

import {unstable_noStore as noStore} from 'next/cache'
import {redirect} from 'next/navigation'
import {ApifyClient} from 'apify-client'
import {desc, eq, inArray, sql} from 'drizzle-orm'

import {db} from '@/drizzle/db'
import {InsertUser, SelectUser, users} from '@/drizzle/schema'

/**
 * Retrieves a user from the database by their username.
 * @param {Object} params - The parameters for the function.
 * @param {SelectUser['username']} params.username - The username of the user to retrieve.
 * @returns {Promise<SelectUser | undefined>} The user object if found, undefined otherwise.
 */
export const getUser = async ({username}: { username: SelectUser['username'] }) => {
  noStore()
  const data = await db
    .select()
    .from(users)
    .where(sql`LOWER(${users.username}) = LOWER(${username})`)
  return data[0]
}

/**
 * Retrieves all users from the database.
 * @returns {Promise<SelectUser[]>} An array of all user objects.
 */
export const getUsers = async () => {
  noStore()
  const data = await db.select({ username: users.username }).from(users)
  return data
}

const featuredUsernames = [
  'yoheinakajima',
  'MattPRD',
  'benparr',
  'jowyang',
  'saranormous',
  'swyx',
  'azeem',
  'unable0_',
  'bertie_ai',
  'kozerafilip',
  'AlexReibman',
  'bentossell'
]
/**
 * Retrieves the top 12 users based on follower count.
 */
export const getTop = async (): Promise<SelectUser[]> => {
  noStore()
  const data = await db.select().from(users).orderBy(desc(users.followers)).limit(12)

  return data
}

export const getFeatured = async (): Promise<SelectUser[]> => {
  noStore()
  const data = await db.select().from(users).where(inArray(users.username, featuredUsernames)).orderBy(desc(users.followers))
  return data
}

/**
 * Inserts a new user into the database.
 * @param {Object} params - The parameters for the function.
 * @param {InsertUser} params.user - The user object to insert.
 */
export const insertUser = async ({user}: { user: InsertUser }) => {
  await db.insert(users).values(user)
}

/**
 * Updates an existing user in the database.
 * @param {Object} params - The parameters for the function.
 * @param {InsertUser} params.user - The user object with updated information.
 * @throws {Error} If the username is not provided.
 */
export const updateUser = async ({user}: { user: InsertUser }) => {
  if (!user.username) {
    throw new Error('Username is required for updating a user')
  }

  await db.update(users).set(user).where(eq(users.username, user.username))
}

/**
 * Handles the process of adding a new username to the system.
 * If the user exists, redirects to their page. If not, scrapes their profile and adds them.
 * @param {Object} params - The parameters for the function.
 * @param {string} params.username - The username to process.
 */
export const handleNewUsername = async ({username}: { username: string }) => {
  // First, check if the user already exists. If yes, just redirect to user's page.
  const user = await getUser({username})
  if (user) redirect(`/${username}`)

  // If user does not exist, scrape the profile and then redirect to user's page.
<<<<<<< HEAD
  const {data, error} = await scrapeProfile({username})
  console.log('🟣 | file: actions.ts:90 | handleNewUsername | error:', error)
  console.log('🟣 | file: actions.ts:90 | handleNewUsername | data:', data)
=======
  const { data, error } = await scrapeProfile({ username })
  console.log('🟣 | file: actions.ts:90 | handleNewUsername | error:', error, 'data', data)
>>>>>>> d4e8cd45

  if (data && !error) {
    const user = {
      ...data,
      profileScraped: true,
      error: null,
    }
    await insertUser({user})
    redirect(`/${data?.username}`)
  }
  if (!data && error) {
    return {
      data: null,
      error: error,
    }
  }
}

// Initialize the Apify client with the API key
const apifyClient = new ApifyClient({
  token: process.env.APIFY_API_KEY,
})

/**
 * Scrapes a Twitter profile using the Apify API.
 * @param {Object} params - The parameters for the function.
 * @param {string} params.username - The Twitter username to scrape.
 * @returns {Promise<{error: string | null, data: object | null}>} The scraped profile data or an error.
 */
export const scrapeProfile = async ({username}: { username: string }) => {
  const input = {
    startUrls: [`https://twitter.com/${username}`],
    twitterHandles: [username],
    getFollowers: true,
    getFollowing: true,
    maxItems: 1,
    customMapFunction: '(object) => { return {...object} }',
  }
  try {
    const run = await apifyClient.actor('apidojo/twitter-user-scraper').call(input)
    // console.log('🟣 | file: actions.ts:72 | scrapeProfile | run:', run)
    if (run.status === 'FAILED') throw new Error(`Scraping Error: ${run.statusMessage}`)

    const {items: profiles} = await apifyClient.dataset(run.defaultDatasetId).listItems()
    const profile = profiles[0]
    const profilePicture = profile.profilePicture as string

    if (!profile || Object.keys(profile).length === 0) throw new Error('No profile found')

    return {
      error: null,
      data: {
        username: profile.userName as string,
        url: profile.url as string,
        name: profile.name as string,
        profilePicture: profilePicture.replace('_normal.', '_400x400.'),
        description: profile.description as string,
        location: profile.location as string,
        fullProfile: profile as object,
        followers: profile.followers as number,
      },
    }
  } catch (error) {
    return {
      data: null,
      error: error instanceof Error ? error.message : 'No profile found',
    }
  }
}

/**
 * Scrapes tweets from a Twitter profile using the Apify API.
 * @param {Object} params - The parameters for the function.
 * @param {string} params.username - The Twitter username to scrape tweets from.
 * @returns {Promise<{data: object[] | null, error: any}>} The scraped tweets or an error.
 */
export const scrapeTweets = async ({username}: { username: string }) => {
  const input = {
    startUrls: [`https://twitter.com/${username}`],
    maxItems: 12,
    sort: 'Latest',
    tweetLanguage: 'en',
    customMapFunction: `(object) => { 
      return {
        type: object.type,
        text: object.text,
        source: object.source,
        retweetCount: object.retweetCount,
        replyCount: object.replyCount,
        likeCount: object.likeCount,
        quoteCount: object.quoteCount,
        viewCount: object.viewCount,
        createdAt: object.createdAt,
        lang: object.lang,
        bookmarkCount: object.bookmarkCount,
        isReply: object.isReply,
        fastFollowersCount: object.fastFollowersCount,
        favouritesCount: object.favouritesCount,
        isRetweet: object.isRetweet,
        isQuote: object.isQuote,
      }
    }`,
  }

  try {
    const run = await apifyClient.actor('apidojo/tweet-scraper').call(input)
<<<<<<< HEAD
    const {items: tweets} = await apifyClient.dataset(run.defaultDatasetId).listItems()
    console.log('🟣 | file: actions.ts:143 | scrapeTweets | tweets:', tweets)
=======
    const { items: tweets } = await apifyClient.dataset(run.defaultDatasetId).listItems()
    // console.log('🟣 | file: actions.ts:143 | scrapeTweets | tweets:', tweets)
>>>>>>> d4e8cd45

    return {data: tweets, error: null}
  } catch (error) {
    return {
      data: null,
      error: error,
    }
  }
}

/**
 * Processes a scraped user by updating their information and scraping their tweets.
 * @param {Object} params - The parameters for the function.
 * @param {string} params.username - The username of the user to process.
 * @returns {Promise<object[] | undefined>} The scraped tweets if successful, undefined otherwise.
 */
export const processScrapedUser = async ({username}: { username: string }) => {
  let user = await getUser({username})

  if (!user.tweetScrapeStarted) {
    user = {
      ...user,
      tweetScrapeStarted: true,
    }
<<<<<<< HEAD
    await updateUser({user})
    console.log('twitter scrap started')
    const {data: tweets, error} = await scrapeTweets({username})
=======
    await updateUser({ user })
    // console.log('twitter scrap started')
    const { data: tweets, error } = await scrapeTweets({ username })
>>>>>>> d4e8cd45
    console.log('🟣 | file: actions.ts:143 | processScrapedUser | tweets:', tweets?.length)
    if (tweets && !error) {
      user = {
        ...user,
        tweets: tweets,
        tweetScrapeCompleted: true,
      }
      await updateUser({user})
      return tweets
    }
    if (error) {
      user = {
        ...user,
        error: JSON.stringify(error),
      }

      await updateUser({user})
    }
  }
}

/**
 * Creates a contact in Loops.so with the given email.
 * @param {Object} params - The parameters for the function.
 * @param {string} params.email - The email address of the contact to create.
 * @returns {Promise<{success: boolean, error?: any}>} An object indicating success or failure.
 */
export const createLoopsContact = async ({email}: { email: string }) => {
  const options = {
    method: 'POST',
    headers: {Authorization: `Bearer ${process.env.LOOPS_API_KEY}`, 'Content-Type': 'application/json'},
    body: JSON.stringify({
      email: email,
      source: 'twitter-personality',
      subscribed: true,
    }),
  }

  try {
    const response = await fetch('https://app.loops.so/api/v1/contacts/create', options)
    await response.json()

    return {success: true}
  } catch (error) {
    return {success: false, error: error}
  }
}<|MERGE_RESOLUTION|>--- conflicted
+++ resolved
@@ -1,12 +1,12 @@
 'use server'
 
-import {unstable_noStore as noStore} from 'next/cache'
-import {redirect} from 'next/navigation'
-import {ApifyClient} from 'apify-client'
-import {desc, eq, inArray, sql} from 'drizzle-orm'
-
-import {db} from '@/drizzle/db'
-import {InsertUser, SelectUser, users} from '@/drizzle/schema'
+import { unstable_noStore as noStore } from 'next/cache'
+import { redirect } from 'next/navigation'
+import { ApifyClient } from 'apify-client'
+import { desc, eq, inArray, sql } from 'drizzle-orm'
+
+import { db } from '@/drizzle/db'
+import { InsertUser, SelectUser, users } from '@/drizzle/schema'
 
 /**
  * Retrieves a user from the database by their username.
@@ -14,7 +14,7 @@
  * @param {SelectUser['username']} params.username - The username of the user to retrieve.
  * @returns {Promise<SelectUser | undefined>} The user object if found, undefined otherwise.
  */
-export const getUser = async ({username}: { username: SelectUser['username'] }) => {
+export const getUser = async ({ username }: { username: SelectUser['username'] }) => {
   noStore()
   const data = await db
     .select()
@@ -45,7 +45,7 @@
   'bertie_ai',
   'kozerafilip',
   'AlexReibman',
-  'bentossell'
+  'bentossell',
 ]
 /**
  * Retrieves the top 12 users based on follower count.
@@ -68,7 +68,7 @@
  * @param {Object} params - The parameters for the function.
  * @param {InsertUser} params.user - The user object to insert.
  */
-export const insertUser = async ({user}: { user: InsertUser }) => {
+export const insertUser = async ({ user }: { user: InsertUser }) => {
   await db.insert(users).values(user)
 }
 
@@ -78,7 +78,7 @@
  * @param {InsertUser} params.user - The user object with updated information.
  * @throws {Error} If the username is not provided.
  */
-export const updateUser = async ({user}: { user: InsertUser }) => {
+export const updateUser = async ({ user }: { user: InsertUser }) => {
   if (!user.username) {
     throw new Error('Username is required for updating a user')
   }
@@ -92,20 +92,14 @@
  * @param {Object} params - The parameters for the function.
  * @param {string} params.username - The username to process.
  */
-export const handleNewUsername = async ({username}: { username: string }) => {
+export const handleNewUsername = async ({ username }: { username: string }) => {
   // First, check if the user already exists. If yes, just redirect to user's page.
-  const user = await getUser({username})
+  const user = await getUser({ username })
   if (user) redirect(`/${username}`)
 
   // If user does not exist, scrape the profile and then redirect to user's page.
-<<<<<<< HEAD
-  const {data, error} = await scrapeProfile({username})
-  console.log('🟣 | file: actions.ts:90 | handleNewUsername | error:', error)
-  console.log('🟣 | file: actions.ts:90 | handleNewUsername | data:', data)
-=======
   const { data, error } = await scrapeProfile({ username })
   console.log('🟣 | file: actions.ts:90 | handleNewUsername | error:', error, 'data', data)
->>>>>>> d4e8cd45
 
   if (data && !error) {
     const user = {
@@ -113,7 +107,7 @@
       profileScraped: true,
       error: null,
     }
-    await insertUser({user})
+    await insertUser({ user })
     redirect(`/${data?.username}`)
   }
   if (!data && error) {
@@ -135,7 +129,7 @@
  * @param {string} params.username - The Twitter username to scrape.
  * @returns {Promise<{error: string | null, data: object | null}>} The scraped profile data or an error.
  */
-export const scrapeProfile = async ({username}: { username: string }) => {
+export const scrapeProfile = async ({ username }: { username: string }) => {
   const input = {
     startUrls: [`https://twitter.com/${username}`],
     twitterHandles: [username],
@@ -149,7 +143,7 @@
     // console.log('🟣 | file: actions.ts:72 | scrapeProfile | run:', run)
     if (run.status === 'FAILED') throw new Error(`Scraping Error: ${run.statusMessage}`)
 
-    const {items: profiles} = await apifyClient.dataset(run.defaultDatasetId).listItems()
+    const { items: profiles } = await apifyClient.dataset(run.defaultDatasetId).listItems()
     const profile = profiles[0]
     const profilePicture = profile.profilePicture as string
 
@@ -182,7 +176,7 @@
  * @param {string} params.username - The Twitter username to scrape tweets from.
  * @returns {Promise<{data: object[] | null, error: any}>} The scraped tweets or an error.
  */
-export const scrapeTweets = async ({username}: { username: string }) => {
+export const scrapeTweets = async ({ username }: { username: string }) => {
   const input = {
     startUrls: [`https://twitter.com/${username}`],
     maxItems: 12,
@@ -212,15 +206,10 @@
 
   try {
     const run = await apifyClient.actor('apidojo/tweet-scraper').call(input)
-<<<<<<< HEAD
-    const {items: tweets} = await apifyClient.dataset(run.defaultDatasetId).listItems()
-    console.log('🟣 | file: actions.ts:143 | scrapeTweets | tweets:', tweets)
-=======
     const { items: tweets } = await apifyClient.dataset(run.defaultDatasetId).listItems()
     // console.log('🟣 | file: actions.ts:143 | scrapeTweets | tweets:', tweets)
->>>>>>> d4e8cd45
-
-    return {data: tweets, error: null}
+
+    return { data: tweets, error: null }
   } catch (error) {
     return {
       data: null,
@@ -235,23 +224,17 @@
  * @param {string} params.username - The username of the user to process.
  * @returns {Promise<object[] | undefined>} The scraped tweets if successful, undefined otherwise.
  */
-export const processScrapedUser = async ({username}: { username: string }) => {
-  let user = await getUser({username})
+export const processScrapedUser = async ({ username }: { username: string }) => {
+  let user = await getUser({ username })
 
   if (!user.tweetScrapeStarted) {
     user = {
       ...user,
       tweetScrapeStarted: true,
     }
-<<<<<<< HEAD
-    await updateUser({user})
-    console.log('twitter scrap started')
-    const {data: tweets, error} = await scrapeTweets({username})
-=======
     await updateUser({ user })
     // console.log('twitter scrap started')
     const { data: tweets, error } = await scrapeTweets({ username })
->>>>>>> d4e8cd45
     console.log('🟣 | file: actions.ts:143 | processScrapedUser | tweets:', tweets?.length)
     if (tweets && !error) {
       user = {
@@ -259,7 +242,7 @@
         tweets: tweets,
         tweetScrapeCompleted: true,
       }
-      await updateUser({user})
+      await updateUser({ user })
       return tweets
     }
     if (error) {
@@ -268,7 +251,7 @@
         error: JSON.stringify(error),
       }
 
-      await updateUser({user})
+      await updateUser({ user })
     }
   }
 }
@@ -279,10 +262,10 @@
  * @param {string} params.email - The email address of the contact to create.
  * @returns {Promise<{success: boolean, error?: any}>} An object indicating success or failure.
  */
-export const createLoopsContact = async ({email}: { email: string }) => {
+export const createLoopsContact = async ({ email }: { email: string }) => {
   const options = {
     method: 'POST',
-    headers: {Authorization: `Bearer ${process.env.LOOPS_API_KEY}`, 'Content-Type': 'application/json'},
+    headers: { Authorization: `Bearer ${process.env.LOOPS_API_KEY}`, 'Content-Type': 'application/json' },
     body: JSON.stringify({
       email: email,
       source: 'twitter-personality',
@@ -294,8 +277,8 @@
     const response = await fetch('https://app.loops.so/api/v1/contacts/create', options)
     await response.json()
 
-    return {success: true}
+    return { success: true }
   } catch (error) {
-    return {success: false, error: error}
+    return { success: false, error: error }
   }
 }